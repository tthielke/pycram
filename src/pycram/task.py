"""Implementation of TaskTrees using anytree."""

# used for delayed evaluation of typing until python 3.11 becomes mainstream
from __future__ import annotations

import datetime
import inspect
import json
import logging
from enum import Enum
from typing import List, Dict, Optional, Callable, Any

import anytree
import pybullet
import sqlalchemy.orm.session

import pycram.designators.action_designator
from .bullet_world import BulletWorld
from .orm.task import (Code as ORMCode, TaskTreeNode as ORMTaskTreeNode)
from .plan_failures import PlanFailure


class TaskStatus(Enum):
    """
    Enum for readable descriptions of a tasks' status.
    """
    CREATED = 0
    RUNNING = 1
    SUCCEEDED = 2
    FAILED = 3


class Code:
    """
    Executable code block in a plan.

    :ivar function: The function (plan) that was called
    :ivar kwargs: Dictionary holding the keyword arguments of the function
    :ivar designator: The designator description if it exists, defaults to None
    """

    def __init__(self, function: Optional[Callable] = None,
                 kwargs: Optional[Dict] = None,
                 designator: Optional[pycram.designators.action_designator.ActionDesignatorDescription] = None):
        """
        Initialize a code call
        :param function: The function that was called
        :param kwargs: The keyword arguments of the function as dict
        """
        self.function: Callable = function

        if kwargs is None:
            kwargs = dict()
        self.kwargs: Dict[str, Any] = kwargs
        self.designator = designator



    def execute(self) -> Any:
        """
        Execute the code with its arguments

        :returns: Anything that the function associated with this object will return.
        """
        return self.function(**self.kwargs)

    def __str__(self) -> str:
<<<<<<< HEAD

=======
>>>>>>> 8416ca5f
        return "%s(%s)" % (self.function.__name__, ", ".join(["%s = %s" % (key, str(value)) for key, value in
                                                              self.kwargs.items()]))

    def __eq__(self, other):
        return isinstance(other, Code) and other.function.__name__ == self.function.__name__ \
               and other.kwargs == self.kwargs and self.designator == other.designator

    def to_json(self) -> Dict:
        """Create a dictionary that can be json serialized."""
        return {"function": self.function.__name__, "kwargs": self.kwargs_to_json()}

    def kwargs_to_json(self):
        """Try to parse the keyword arguments to json. Checks if the objects given as arguments can be serialized
        as standard object or have a to_json method. If not they are skipped. """
        result = dict()
        for keyword, argument in self.kwargs.items():
            to_json_method = getattr(argument, 'to_json', None)

            if to_json_method:
                result[keyword] = argument.to_json()

            else:
                try:
                    argument_ = json.loads(json.dumps(argument))
                    result[keyword] = argument_
                except (TypeError, OverflowError):
                    logging.warning("Object of type %s cannot be JSON serialized. Skipping..." % type(argument))

        return result

    def to_sql(self) -> ORMCode:
        return ORMCode(self.function.__name__)

    def insert(self, session: sqlalchemy.orm.session.Session) -> ORMCode:
        code = self.to_sql()

        # set foreign key to designator if present
        if self.designator:
            designator = self.designator.insert(session)
            code.designator = designator.id

        session.add(code)
        session.commit()
        return code


class NoOperation(Code):
    """
    Convenience class that represents no operation as code.
    """

    def __init__(self):
        # default no operation
        def no_operation(): return None

        # initialize a code block that does nothing
        super().__init__(no_operation)


class TaskTreeNode(anytree.NodeMixin):
    """TaskTreeNode represents one function that was called during a pycram plan.
    Additionally, meta information is stored.

    :ivar code: The function that was executed as Code object.
    :ivar status: The status of the node from the TaskStatus enum.
    :ivar start_time: The starting time of the function, optional
    :ivar end_time: The ending time of the function, optional
    """

    def __init__(self, code: Code = NoOperation(), parent: Optional[TaskTreeNode] = None,
                 children: Optional[List[TaskTreeNode]] = None):
        """
        Create a TaskTreeNode
        :param code: The function and its arguments that got called as Code object, defaults to NoOperation()
        :param parent: The parent function of this function. None if this the parent, optional
        :param children: An iterable of TaskTreeNode with the ordered children, optional
        """
        super().__init__()
        self.code: Code = code
        self.status: TaskStatus = TaskStatus.CREATED
        self.start_time: Optional[datetime.datetime] = None
        self.end_time: Optional[datetime.datetime] = None
        self.parent = parent

        if children:
            self.children = children

    @property
    def name(self):
        return str(self)

    def to_json(self):
        return {"code": self.code.to_json(),
                "status": self.status.name,
                "start_time": self.start_time.isoformat() if self.start_time else None,
                "end_time": self.end_time.isoformat() if self.end_time else None,
                "id": id(self),
                "parent_id": id(self.parent) if self.parent else None
                }

    def __str__(self):
        return "Code: %s \n " \
               "start_time: %s \n " \
               "Status: %s \n " \
               "end_time: %s \n " \
               "" % (str(self.code), self.start_time, self.status, self.end_time)

    def __repr__(self):
        return str(self.code)

    def __len__(self):
        """Get the number of nodes that are in this subtree."""
        return 1 + sum([len(child) for child in self.children])

    def to_sql(self) -> ORMTaskTreeNode:
        """Convert this object to the corresponding object in the pycram.orm package.

        :returns:  corresponding pycram.orm.task.TaskTreeNode object
        """
        return ORMTaskTreeNode(None, self.start_time, self.end_time, self.status.name,
                               id(self.parent) if self.parent else None)

    def insert(self, session: sqlalchemy.orm.session.Session, recursive: bool = True,
               parent_id: Optional[int] = None) -> ORMTaskTreeNode:
        """
        Insert this node into the database.

        :param session: The current session with the database.
        :param recursive: Rather if the entire tree should be inserted or just this node, defaults to True
        :param parent_id: The primary key of the parent node, defaults to None

        :return: The ORM object that got inserted
        """

        # insert code
        code = self.code.insert(session)

        # convert self to orm object
        node = self.to_sql()
        node.code = code.id

        # set parent to id from constructor
        node.parent = parent_id

        # add the node to database to retrieve the new id
        session.add(node)
        session.commit()

        # if recursive, insert all children
        if recursive:
            [child.insert(session, recursive, node.id) for child in self.children]

        return node


class SimulatedTaskTree:
    """TaskTree for execution in a 'new' simulation."""

    def __enter__(self):
        """At the beginning of a with statement the current task tree and bullet world will be suspended and remembered.
        Fresh structures are then available inside the with statement."""
        global task_tree

        def simulation(): return None

        self.suspended_tree = task_tree
        self.world_state, self.objects2attached = BulletWorld.current_bullet_world.save_state()
        self.simulated_root = TaskTreeNode(code=Code(simulation))
        task_tree = self.simulated_root
        pybullet.addUserDebugText("Simulating...", [0, 0, 1.75], textColorRGB=[0, 0, 0],
                                  parentObjectUniqueId=1, lifeTime=0)
        return self

    def __exit__(self, exc_type, exc_val, exc_tb):
        """
        Restore the old state at the end of a with block.
        """
        global task_tree
        task_tree = self.suspended_tree
        BulletWorld.current_bullet_world.restore_state(self.world_state, self.objects2attached)
        pybullet.removeAllUserDebugItems()


task_tree: Optional[TaskTreeNode] = None
"""Current TaskTreeNode"""


def reset_tree() -> None:
    """
    Reset the current task tree to an empty root (NoOperation) node.
    """
    global task_tree
    task_tree = TaskTreeNode(NoOperation())
    task_tree.start_time = datetime.datetime.now()
    task_tree.status = TaskStatus.RUNNING


reset_tree()


def with_tree(fun: Callable) -> Callable:
    """Decorator that records the function name, arguments and execution metadata in the task tree.

    :param fun: The function to record the data from.
    """

    def handle_tree(*args, **kwargs):

        # get the task tree
        global task_tree

        # get the "self" object:
        self_ = inspect.currentframe().f_back.f_locals.get("self")

        # if it is an action designator, save it for logging
        if not isinstance(self_, pycram.designators.action_designator.ActionDesignatorDescription):
            self_ = None

        # create the code object that gets executed
        code = Code(fun, inspect.getcallargs(fun, *args, **kwargs), self_)

        task_tree = TaskTreeNode(code, parent=task_tree)

        # Try to execute the task
        try:
            task_tree.status = TaskStatus.CREATED
            task_tree.start_time = datetime.datetime.now()
            task_tree.code.execute()

            # if it succeeded set the flag
            task_tree.status = TaskStatus.SUCCEEDED

        # iff a PlanFailure occurs
        except PlanFailure as e:

            # log the error and set the flag
            logging.exception("Task execution failed at %s. Reason %s" % (str(task_tree.code), e))
            task_tree.status = TaskStatus.FAILED

        # set and time and update current node pointer
        task_tree.end_time = datetime.datetime.now()
        task_tree = task_tree.parent

    return handle_tree<|MERGE_RESOLUTION|>--- conflicted
+++ resolved
@@ -54,8 +54,6 @@
         self.kwargs: Dict[str, Any] = kwargs
         self.designator = designator
 
-
-
     def execute(self) -> Any:
         """
         Execute the code with its arguments
@@ -65,10 +63,6 @@
         return self.function(**self.kwargs)
 
     def __str__(self) -> str:
-<<<<<<< HEAD
-
-=======
->>>>>>> 8416ca5f
         return "%s(%s)" % (self.function.__name__, ", ".join(["%s = %s" % (key, str(value)) for key, value in
                                                               self.kwargs.items()]))
 
